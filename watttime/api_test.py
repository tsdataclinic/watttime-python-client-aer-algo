# /bin/python3 -m watttime.api_test /home/annie.zhu/watttime-python-client-aer-algo/watttime/api_test.py 
import os
import time
from datetime import date, datetime, timedelta

import pandas as pd
from dateutil.parser import parse
from pytz import UTC, timezone
import matplotlib.pyplot as plt

from watttime import (
<<<<<<< HEAD
    # WattTimeMyAccess,
    # WattTimeHistorical,
    # WattTimeForecast,
=======
>>>>>>> 345e948a
    WattTimeOptimizer,
)

import unittest

region = "PJM_NJ"
username = os.getenv("WATTTIME_USER")
password = os.getenv("WATTTIME_PASSWORD")

wt_opt = WattTimeOptimizer(username, password)

now = datetime.now(UTC)
window_start_test = now + timedelta(minutes=10)
window_end_test = now + timedelta(minutes=720)
usage_power_kw = 12

<<<<<<< HEAD
print("Using Baseline Plan")
basic_usage_plan = wt_opt.get_optimal_usage_plan(
    region=region,
    usage_window_start=window_start_test,
    usage_window_end=window_end_test,
    usage_time_required_minutes=160,
    usage_power_kw=usage_power_kw,
    optimization_method="baseline",
)
print(basic_usage_plan["emissions_co2e_lb"].sum())

print("Using DP Plan w/ fixed power rate (kW)")
dp_usage_plan = wt_opt.get_optimal_usage_plan(
=======

print("Using auto mode, but constrained to two contiguous intervals with fixed length constraints")
dp_usage_plan_6 = wt_opt.get_optimal_usage_plan(
>>>>>>> 345e948a
    region=region,
    usage_window_start=window_start_test,
    usage_window_end=window_end_test,
    usage_time_required_minutes=160,
    usage_power_kw=usage_power_kw,
    charge_per_interval=[60,100],
    optimization_method="auto",
)
print(dp_usage_plan_6["usage"].tolist())
print(dp_usage_plan_6.sum())

print("Using auto mode, but constrained to two contiguous intervals with variable length constraints")
dp_usage_plan_7 = wt_opt.get_optimal_usage_plan(
    region=region,
    usage_window_start=window_start_test,
    usage_window_end=window_end_test,
    usage_time_required_minutes=160,
    usage_power_kw=usage_power_kw,
    charge_per_interval=[(60,100),(60,100)],
    optimization_method="auto",
)
print(dp_usage_plan_7["usage"].tolist())
print(dp_usage_plan_7.sum())

print("Using auto mode, but constrained to two contiguous intervals with variable length constraints, and doesn't need to use all intervals")
dp_usage_plan_8 = wt_opt.get_optimal_usage_plan(
    region=region,
    usage_window_start=window_start_test,
    usage_window_end=window_end_test,
    usage_time_required_minutes=160,
    usage_power_kw=usage_power_kw,
    charge_per_interval=[(40,None)]*4,
    use_all_intervals=False,
    optimization_method="auto",
)
<<<<<<< HEAD
print(dp_usage_plan_3["emissions_co2e_lb"].sum())


print("Using auto mode, but with a non-round usage time minutes")
dp_usage_plan_4 = wt_opt.get_optimal_usage_plan(
    region=region,
    usage_window_start=window_start_test,
    usage_window_end=window_end_test,
    usage_time_required_minutes=7,
    usage_power_kw=usage_power_kw,
    optimization_method="auto",
)
print(dp_usage_plan_4.sum())


print("Using auto mode, but constrained to a single contiguous interval")
dp_usage_plan_5 = wt_opt.get_optimal_usage_plan(
    region=region,
    usage_window_start=window_start_test,
    usage_window_end=window_end_test,
    usage_time_required_minutes=160,
    usage_power_kw=usage_power_kw,
    charge_per_interval=[(160,160)],
    optimization_method="auto",
)
print(dp_usage_plan_5["usage"].tolist())
print(dp_usage_plan_5.sum())

print("Using auto mode, but constrained to two contiguous intervals with fixed length constraints")
dp_usage_plan_6 = wt_opt.get_optimal_usage_plan(
    region=region,
    usage_window_start=window_start_test,
    usage_window_end=window_end_test,
    usage_time_required_minutes=160,
    usage_power_kw=usage_power_kw,
    charge_per_interval=[60,100],
    optimization_method="auto",
)
print(dp_usage_plan_6["usage"].tolist())
print(dp_usage_plan_6.sum())

print("Using auto mode, but constrained to two contiguous intervals with variable length constraints")
dp_usage_plan_7 = wt_opt.get_optimal_usage_plan(
    region=region,
    usage_window_start=window_start_test,
    usage_window_end=window_end_test,
    usage_time_required_minutes=160,
    usage_power_kw=usage_power_kw,
    charge_per_interval=[(60,100),(60,100)],
    optimization_method="auto",
)
print(dp_usage_plan_7["usage"].tolist())
print(dp_usage_plan_7.sum())

print("Using auto mode, but constrained to two contiguous intervals with variable length constraints, and doesn't need to use all intervals")
dp_usage_plan_8 = wt_opt.get_optimal_usage_plan(
    region=region,
    usage_window_start=window_start_test,
    usage_window_end=window_end_test,
    usage_time_required_minutes=160,
    usage_power_kw=usage_power_kw,
    charge_per_interval=[(40,None)]*4,
    use_all_intervals=False,
    optimization_method="auto",
)
=======
>>>>>>> 345e948a
print(dp_usage_plan_8["usage"].tolist())
print(dp_usage_plan_8.sum())<|MERGE_RESOLUTION|>--- conflicted
+++ resolved
@@ -9,12 +9,9 @@
 import matplotlib.pyplot as plt
 
 from watttime import (
-<<<<<<< HEAD
     # WattTimeMyAccess,
     # WattTimeHistorical,
     # WattTimeForecast,
-=======
->>>>>>> 345e948a
     WattTimeOptimizer,
 )
 
@@ -31,41 +28,26 @@
 window_end_test = now + timedelta(minutes=720)
 usage_power_kw = 12
 
-<<<<<<< HEAD
-print("Using Baseline Plan")
-basic_usage_plan = wt_opt.get_optimal_usage_plan(
+
+print("Using auto mode, but constrained to two contiguous intervals with fixed length constraints")
+dp_usage_plan_6 = wt_opt.get_optimal_usage_plan(
     region=region,
     usage_window_start=window_start_test,
     usage_window_end=window_end_test,
     usage_time_required_minutes=160,
+    usage_time_required_minutes=160,
     usage_power_kw=usage_power_kw,
-    optimization_method="baseline",
+    charge_per_interval=[60,100],
+    optimization_method="auto",
 )
 print(basic_usage_plan["emissions_co2e_lb"].sum())
 
 print("Using DP Plan w/ fixed power rate (kW)")
 dp_usage_plan = wt_opt.get_optimal_usage_plan(
-=======
-
-print("Using auto mode, but constrained to two contiguous intervals with fixed length constraints")
-dp_usage_plan_6 = wt_opt.get_optimal_usage_plan(
->>>>>>> 345e948a
     region=region,
     usage_window_start=window_start_test,
     usage_window_end=window_end_test,
     usage_time_required_minutes=160,
-    usage_power_kw=usage_power_kw,
-    charge_per_interval=[60,100],
-    optimization_method="auto",
-)
-print(dp_usage_plan_6["usage"].tolist())
-print(dp_usage_plan_6.sum())
-
-print("Using auto mode, but constrained to two contiguous intervals with variable length constraints")
-dp_usage_plan_7 = wt_opt.get_optimal_usage_plan(
-    region=region,
-    usage_window_start=window_start_test,
-    usage_window_end=window_end_test,
     usage_time_required_minutes=160,
     usage_power_kw=usage_power_kw,
     charge_per_interval=[(60,100),(60,100)],
@@ -80,12 +62,12 @@
     usage_window_start=window_start_test,
     usage_window_end=window_end_test,
     usage_time_required_minutes=160,
+    usage_time_required_minutes=160,
     usage_power_kw=usage_power_kw,
     charge_per_interval=[(40,None)]*4,
     use_all_intervals=False,
     optimization_method="auto",
 )
-<<<<<<< HEAD
 print(dp_usage_plan_3["emissions_co2e_lb"].sum())
 
 
@@ -151,7 +133,5 @@
     use_all_intervals=False,
     optimization_method="auto",
 )
-=======
->>>>>>> 345e948a
 print(dp_usage_plan_8["usage"].tolist())
 print(dp_usage_plan_8.sum())