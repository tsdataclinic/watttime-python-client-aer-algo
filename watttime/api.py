import os
import time
import math
from datetime import date, datetime, timedelta
from functools import cache
from pathlib import Path
from typing import Any, Dict, List, Literal, Optional, Tuple, Union

import pandas as pd
import requests
from dateutil.parser import parse
from pytz import UTC, timezone
from watttime.optimizer.alg import optCharger, moer

class WattTimeBase:
    url_base = "https://api.watttime.org"

    def __init__(self, username: Optional[str] = None, password: Optional[str] = None):
        """
        Initializes a new instance of the class.

        Parameters:
            username (Optional[str]): The username to use for authentication. If not provided, the value will be retrieved from the environment variable "WATTTIME_USER".
            password (Optional[str]): The password to use for authentication. If not provided, the value will be retrieved from the environment variable "WATTTIME_PASSWORD".
        """
        self.username = username or os.getenv("WATTTIME_USER")
        self.password = password or os.getenv("WATTTIME_PASSWORD")
        self.token = None
        self.token_valid_until = None

    def _login(self):
        """
        Login to the WattTime API, which provides a JWT valid for 30 minutes

        Raises:
            Exception: If the login fails and the credentials are incorrect.
        """

        url = f"{self.url_base}/login"
        rsp = requests.get(
            url,
            auth=requests.auth.HTTPBasicAuth(self.username, self.password),
            timeout=20,
        )
        rsp.raise_for_status()
        self.token = rsp.json().get("token", None)
        self.token_valid_until = datetime.now() + timedelta(minutes=30)
        if not self.token:
            raise Exception("failed to log in, double check your credentials")

    def _is_token_valid(self) -> bool:
        if not self.token_valid_until:
            return False
        return self.token_valid_until > datetime.now()

    def _parse_dates(
        self, start: Union[str, datetime], end: Union[str, datetime]
    ) -> Tuple[datetime, datetime]:
        """
        Parse the given start and end dates.

        Args:
            start (Union[str, datetime]): The start date to parse. It can be either a string or a datetime object.
            end (Union[str, datetime]): The end date to parse. It can be either a string or a datetime object.

        Returns:
            Tuple[datetime, datetime]: A tuple containing the parsed start and end dates as datetime objects.
        """
        if isinstance(start, str):
            start = parse(start)
        if isinstance(end, str):
            end = parse(end)

        if start.tzinfo:
            start = start.astimezone(UTC)
        else:
            start = start.replace(tzinfo=UTC)

        if end.tzinfo:
            end = end.astimezone(UTC)
        else:
            end = end.replace(tzinfo=UTC)

        return start, end

    def _get_chunks(
        self, start: datetime, end: datetime, chunk_size: timedelta = timedelta(days=30)
    ) -> List[Tuple[datetime, datetime]]:
        """
        Generate a list of tuples representing chunks of time within a given time range.

        Args:
            start (datetime): The start datetime of the time range.
            end (datetime): The end datetime of the time range.
            chunk_size (timedelta, optional): The size of each chunk. Defaults to timedelta(days=30).

        Returns:
            List[Tuple[datetime, datetime]]: A list of tuples representing the chunks of time.
        """
        chunks = []
        while start < end:
            chunk_end = min(end, start + chunk_size)
            chunks.append((start, chunk_end))
            start = chunk_end

        # API response is inclusive, avoid overlap in chunks
        chunks = [(s, e - timedelta(minutes=5)) for s, e in chunks[0:-1]] + [chunks[-1]]
        return chunks

    def register(self, email: str, organization: Optional[str] = None) -> None:
        """
        Register a user with the given email and organization.

        Parameters:
            email (str): The email of the user.
            organization (Optional[str], optional): The organization the user belongs to. Defaults to None.

        Returns:
            None: An error will be raised if registration was unsuccessful.
        """

        url = f"{self.url_base}/register"
        params = {
            "username": self.username,
            "password": self.password,
            "email": email,
            "org": organization,
        }

        rsp = requests.post(url, json=params, timeout=20)
        rsp.raise_for_status()
        print(
            f"Successfully registered {self.username}, please check {email} for a verification email"
        )

    @cache
    def region_from_loc(
        self,
        latitude: Union[str, float],
        longitude: Union[str, float],
        signal_type: Optional[
            Literal["co2_moer", "co2_aoer", "health_damage"]
        ] = "co2_moer",
    ) -> Dict[str, str]:
        """
        Retrieve the region information based on the given latitude and longitude.

        Args:
            latitude (Union[str, float]): The latitude of the location.
            longitude (Union[str, float]): The longitude of the location.
            signal_type (Optional[Literal["co2_moer", "co2_aoer", "health_damage"]], optional):
                The type of signal to be used for the region classification.
                Defaults to "co2_moer".

        Returns:
            Dict[str, str]: A dictionary containing the region information with keys "region" and "region_full_name".
        """
        if not self._is_token_valid():
            self._login()
        url = f"{self.url_base}/v3/region-from-loc"
        headers = {"Authorization": "Bearer " + self.token}
        params = {
            "latitude": str(latitude),
            "longitude": str(longitude),
            "signal_type": signal_type,
        }
        rsp = requests.get(url, headers=headers, params=params)
        rsp.raise_for_status()
        return rsp.json()


class WattTimeHistorical(WattTimeBase):
    def get_historical_jsons(
        self,
        start: Union[str, datetime],
        end: Union[str, datetime],
        region: str,
        signal_type: Optional[
            Literal["co2_moer", "co2_aoer", "health_damage"]
        ] = "co2_moer",
        model: Optional[Union[str, date]] = None,
    ) -> List[dict]:
        """
        Base function to scrape historical data, returning a list of .json responses.

        Args:
            start (datetime): inclusive start, with a UTC timezone.
            end (datetime): inclusive end, with a UTC timezone.
            region (str): string, accessible through the /my-access endpoint, or use the free region (CAISO_NORTH)
            signal_type (str, optional): one of ['co2_moer', 'co2_aoer', 'health_damage']. Defaults to "co2_moer".
            model (Optional[Union[str, date]], optional): Optionally provide a model, used for versioning models.
                Defaults to None.

        Raises:
            Exception: Scraping failed for some reason

        Returns:
            List[dict]: A list of dictionary representations of the .json response object
        """
        if not self._is_token_valid():
            self._login()
        url = "{}/v3/historical".format(self.url_base)
        headers = {"Authorization": "Bearer " + self.token}
        responses = []
        params = {"region": region, "signal_type": signal_type}

        start, end = self._parse_dates(start, end)
        chunks = self._get_chunks(start, end)

        # No model will default to the most recent model version available
        if model is not None:
            params["model"] = model

        for c in chunks:
            params["start"], params["end"] = c
            rsp = requests.get(url, headers=headers, params=params)
            try:
                rsp.raise_for_status()
                j = rsp.json()
                responses.append(j)
            except Exception as e:
                raise Exception(
                    f"\nAPI Response Error: {rsp.status_code}, {rsp.text} [{rsp.headers.get('x-request-id')}]"
                )

            if len(j["meta"]["warnings"]):
                print("\n", "Warnings Returned:", params, j["meta"])

        # the API should not let this happen, but ensure for sanity
        unique_models = set([r["meta"]["model"]["date"] for r in responses])
        chosen_model = model or max(unique_models)
        if len(unique_models) > 1:
            responses = [
                r for r in responses if r["meta"]["model"]["date"] == chosen_model
            ]

        return responses

    def get_historical_pandas(
        self,
        start: Union[str, datetime],
        end: Union[str, datetime],
        region: str,
        signal_type: Optional[
            Literal["co2_moer", "co2_aoer", "health_damage"]
        ] = "co2_moer",
        model: Optional[Union[str, date]] = None,
        include_meta: bool = False,
    ):
        """
        Return a pd.DataFrame with point_time, and values.

        Args:
            See .get_hist_jsons() for shared arguments.
            include_meta (bool, optional): adds additional columns to the output dataframe,
                containing the metadata information. Note that metadata is returned for each API response,
                not for each point_time.

        Returns:
            pd.DataFrame: _description_
        """
        responses = self.get_historical_jsons(
            start, end, region, signal_type, model
        )
        df = pd.json_normalize(
            responses, record_path="data", meta=["meta"] if include_meta else []
        )

        df["point_time"] = pd.to_datetime(df["point_time"])

        return df

    def get_historical_csv(
        self,
        start: Union[str, datetime],
        end: Union[str, datetime],
        region: str,
        signal_type: Optional[
            Literal["co2_moer", "co2_aoer", "health_damage"]
        ] = "co2_moer",
        model: Optional[Union[str, date]] = None,
    ):
        """
        Retrieves historical data from a specified start date to an end date and saves it as a CSV file.
        CSV naming scheme is like "CAISO_NORTH_co2_moer_2022-01-01_2022-01-07.csv"

        Args:
            start (Union[str, datetime]): The start date for retrieving historical data. It can be a string in the format "YYYY-MM-DD" or a datetime object.
            end (Union[str, datetime]): The end date for retrieving historical data. It can be a string in the format "YYYY-MM-DD" or a datetime object.
            region (str): The region for which historical data is requested.
            signal_type (Optional[Literal["co2_moer", "co2_aoer", "health_damage"]]): The type of signal for which historical data is requested. Default is "co2_moer".
            model (Optional[Union[str, date]]): The date of the model for which historical data is requested. It can be a string in the format "YYYY-MM-DD" or a date object. Default is None.

        Returns:
            None, results are saved to a csv file in the user's home directory.
        """
        df = self.get_historical_pandas(start, end, region, signal_type, model)

        out_dir = Path.home() / "watttime_historical_csvs"
        out_dir.mkdir(exist_ok=True)

        start, end = self._parse_dates(start, end)
        fp = out_dir / f"{region}_{signal_type}_{start.date()}_{end.date()}.csv"
        df.to_csv(fp, index=False)
        print(f"file written to {fp}")


class WattTimeMyAccess(WattTimeBase):
    def get_access_json(self) -> Dict:
        """
        Retrieves the my-access/ JSON from the API, which provides information on
        the signal_types, regions, endpoints, and models that you have access to.

        Returns:
            Dict: The access JSON as a dictionary.

        Raises:
            Exception: If the token is not valid.
        """
        if not self._is_token_valid():
            self._login()
        url = "{}/v3/my-access".format(self.url_base)
        headers = {"Authorization": "Bearer " + self.token}
        rsp = requests.get(url, headers=headers)
        rsp.raise_for_status()
        return rsp.json()

    def get_access_pandas(self) -> pd.DataFrame:
        """
        Retrieves my-access data from a JSON source and returns it as a pandas DataFrame.

        Returns:
            pd.DataFrame: A DataFrame containing access data with the following columns:
                - signal_type: The type of signal.
                - region: The abbreviation of the region.
                - region_name: The full name of the region.
                - endpoint: The endpoint.
                - model: The date identifier of the model.
                - Any additional columns from the model_dict.
        """
        j = self.get_access_json()
        out = []
        for sig_dict in j["signal_types"]:
            for reg_dict in sig_dict["regions"]:
                for end_dict in reg_dict["endpoints"]:
                    for model_dict in end_dict["models"]:
                        out.append(
                            {
                                "signal_type": sig_dict["signal_type"],
                                "region": reg_dict["region"],
                                "region_name": reg_dict["region_full_name"],
                                "endpoint": end_dict["endpoint"],
                                **model_dict,
                            }
                        )

        out = pd.DataFrame(out)
        out = out.assign(
            data_start=pd.to_datetime(out["data_start"]),
            train_start=pd.to_datetime(out["train_start"]),
            train_end=pd.to_datetime(out["train_end"]),
        )

        return out


class WattTimeForecast(WattTimeBase):
    def get_forecast_json(
        self,
        region: str,
        signal_type: Optional[
            Literal["co2_moer", "co2_aoer", "health_damage"]
        ] = "co2_moer",
        model: Optional[Union[str, date]] = None,
        horizon_hours: int = 24,
    ) -> Dict:
        """
        Retrieves the most recent forecast data in JSON format based on the given region, signal type, and model date.
        This endpoint does not accept start and end as parameters, it only returns the most recent data!
        To access historical data, use the /v3/forecast/historical endpoint.
        https://docs.watttime.org/#tag/GET-Forecast/operation/get_historical_forecast_v3_forecast_historical_get

        Args:
            region (str): The region for which forecast data is requested.
            signal_type (str, optional): The type of signal to retrieve forecast data for. Defaults to "co2_moer".
                Valid options are "co2_moer", "co2_aoer", and "health_damage".
            model (str or date, optional): The date of the model version to use for the forecast data.
                If not provided, the most recent model version will be used.
            horizon_hours (int, optional): The number of hours to forecast. Defaults to 24. Minimum of 0 provides a "nowcast" created with the forecast, maximum of 72.

        Returns:
            List[dict]: A list of dictionaries representing the forecast data in JSON format.
        """
        if not self._is_token_valid():
            self._login()
        params = {
            "region": region,
            "signal_type": signal_type,
            "horizon_hours": horizon_hours,
        }

        # No model will default to the most recent model version available
        if model is not None:
            params["model"] = model

        url = "{}/v3/forecast".format(self.url_base)
        headers = {"Authorization": "Bearer " + self.token}
        rsp = requests.get(url, headers=headers, params=params)
        rsp.raise_for_status()
        return rsp.json()

    def get_forecast_pandas(
        self,
        region: str,
        signal_type: Optional[
            Literal["co2_moer", "co2_aoer", "health_damage"]
        ] = "co2_moer",
        model: Optional[Union[str, date]] = None,
        include_meta: bool = False,
        horizon_hours: int = 24,
    ) -> pd.DataFrame:
        """
        Return a pd.DataFrame with point_time, and values.

        Args:
            See .get_forecast_json() for shared arguments.
            include_meta (bool, optional): adds additional columns to the output dataframe,
                containing the metadata information. Note that metadata is returned for each API response,
                not for each point_time.

        Returns:
            pd.DataFrame: _description_
        """
        j = self.get_forecast_json(region, signal_type, model, horizon_hours)
        return pd.json_normalize(
            j, record_path="data", meta=["meta"] if include_meta else []
        )

    def get_historical_forecast_json(
        self,
        start: Union[str, datetime],
        end: Union[str, datetime],
        region: str,
        signal_type: Optional[
            Literal["co2_moer", "co2_aoer", "health_damage"]
        ] = "co2_moer",
        model: Optional[Union[str, date]] = None,
        horizon_hours: int = 24,
    ) -> List[Dict[str, Any]]:
        """
        Retrieves the historical forecast data from the API as a list of dictionaries.

        Args:
            start (Union[str, datetime]): The start date of the historical forecast. Can be a string or a datetime object.
            end (Union[str, datetime]): The end date of the historical forecast. Can be a string or a datetime object.
            region (str): The region for which to retrieve the forecast data.
            signal_type (Optional[Literal["co2_moer", "co2_aoer", "health_damage"]]): The type of signal to retrieve. Defaults to "co2_moer".
            model (Optional[Union[str, date]]): The date of the model version to use. Defaults to None.
            horizon_hours (int, optional): The number of hours to forecast. Defaults to 24. Minimum of 0 provides a "nowcast" created with the forecast, maximum of 72.

        Returns:
            List[Dict[str, Any]]: A list of dictionaries representing the forecast data.

        Raises:
            Exception: If there is an API response error.
        """
        if not self._is_token_valid():
            self._login()
        url = "{}/v3/forecast/historical".format(self.url_base)
        headers = {"Authorization": "Bearer " + self.token}
        responses = []
        params = {
            "region": region,
            "signal_type": signal_type,
            "horizon_hours": horizon_hours,
        }

        start, end = self._parse_dates(start, end)
        chunks = self._get_chunks(start, end, chunk_size=timedelta(days=1))

        # No model will default to the most recent model version available
        if model is not None:
            params["model"] = model

        for c in chunks:
            params["start"], params["end"] = c
            rsp = requests.get(url, headers=headers, params=params)
            try:
                rsp.raise_for_status()
                j = rsp.json()
                responses.append(j)
            except Exception as e:
                raise Exception(
                    f"\nAPI Response Error: {rsp.status_code}, {rsp.text} [{rsp.headers.get('x-request-id')}]"
                )

            if len(j["meta"]["warnings"]):
                print("\n", "Warnings Returned:", params, j["meta"])
            time.sleep(1)  # avoid rate limit

        return responses

    def get_historical_forecast_pandas(
        self,
        start: Union[str, datetime],
        end: Union[str, datetime],
        region: str,
        signal_type: Optional[
            Literal["co2_moer", "co2_aoer", "health_damage"]
        ] = "co2_moer",
        model: Optional[Union[str, date]] = None,
        horizon_hours: int = 24,
    ) -> pd.DataFrame:
        """
        Retrieves the historical forecast data as a pandas DataFrame.

        Args:
            start (Union[str, datetime]): The start date or datetime for the historical forecast.
            end (Union[str, datetime]): The end date or datetime for the historical forecast.
            region (str): The region for which the historical forecast data is retrieved.
            signal_type (Optional[Literal["co2_moer", "co2_aoer", "health_damage"]], optional):
                The type of signal for the historical forecast data. Defaults to "co2_moer".
            model (Optional[Union[str, date]], optional): The model date for the historical forecast data. Defaults to None.
            horizon_hours (int, optional): The number of hours to forecast. Defaults to 24. Minimum of 0 provides a "nowcast" created with the forecast, maximum of 72.

        Returns:
            pd.DataFrame: A pandas DataFrame containing the historical forecast data.
        """
        json_list = self.get_historical_forecast_json(
            start, end, region, signal_type, model, horizon_hours
        )
        out = pd.DataFrame()
        for json in json_list:
            for entry in json["data"]:
                _df = pd.json_normalize(entry, record_path=["forecast"])
                _df = _df.assign(generated_at=pd.to_datetime(entry["generated_at"]))
                out = pd.concat([out, _df])
        return out

class WattTimeOptimizer(WattTimeForecast):
    """
<<<<<<< HEAD
    This class inherits from WattTimeForecast, with additional methods to generate
    optimal usage plans for energy consumption based on various parameters and
    constraints.

    Additional Methods:
=======
    A class that optimizes energy usage based on WattTime forecast data.

    This class inherits from WattTimeForecast and provides methods to generate
    optimal usage plans for energy consumption based on various parameters and
    constraints.

    Attributes:
    -----------
    Inherits all attributes from WattTimeForecast.

    Methods:
>>>>>>> 33420b37
    --------
    get_optimal_usage_plan(region, usage_window_start, usage_window_end, 
                           usage_time_required_minutes, usage_power_kw, 
                           usage_time_uncertainty_minutes, optimization_method, 
                           moer_data_override)
        Generates an optimal usage plan for energy consumption.
    """

    def get_optimal_usage_plan(
        self,
        region: str,
        usage_window_start: datetime,
        usage_window_end: datetime,
        usage_time_required_minutes: float,
        usage_power_kw: Union[int, float, pd.DataFrame],
        usage_time_uncertainty_minutes: Optional[float] = 0,
        optimization_method: Optional[
            Literal["baseline", "simple", "sophisticated", "auto"]
        ] = "baseline",
        moer_data_override: Optional[pd.DataFrame] = None,
    ) -> pd.DataFrame:
        """
        Generates an optimal usage plan for energy consumption based on given parameters.

        This method calculates the most efficient energy usage schedule within a specified
        time window, considering factors such as regional data, power requirements, and
        optimization methods.

        Parameters:
        -----------
        region : str
            The region for which forecast data is requested.
        usage_window_start : datetime
            Start time of the window when power consumption is allowed.
        usage_window_end : datetime
            End time of the window when power consumption is allowed.
        usage_time_required_minutes : float
            Required usage time in minutes.
        usage_power_kw : Union[int, float, pd.DataFrame]
            Power usage in kilowatts. Can be a constant value or a DataFrame for variable power.
        usage_time_uncertainty_minutes : Optional[float], default=0
            Uncertainty in usage time, in minutes.
        optimization_method : Optional[Literal["baseline", "simple", "sophisticated", "auto"]], default="baseline"
            The method used for optimization.
        moer_data_override : Optional[pd.DataFrame], default=None
            Pre-generated MOER (Marginal Operating Emissions Rate) DataFrame, if available.

        Returns:
        --------
        pd.DataFrame
            A DataFrame representing the optimal usage plan, including columns for
            predicted MOER, usage, CO2 emissions, and energy usage.

        Raises:
        -------
        AssertionError
            If input parameters do not meet specified conditions (e.g., timezone awareness,
            valid time ranges, supported optimization methods).

        Notes:
        ------
        - The method uses WattTime forecast data unless overridden by moer_data_override.
        - It supports various optimization methods and can handle both constant and variable power usage.
        - The resulting plan aims to minimize emissions while meeting the specified energy requirements.
        """
<<<<<<< HEAD
        
=======
        """
        Args:
            region (str): The region for which forecast data is requested.
            usage_window_start (datetime): Start time of the window when we are allowed to consume power.
            usage_window_end (datetime): End time of the window when we are allowed to consume power.
            usage_time_required_minutes (float): Usage time required in minutes
            usage_power_kw (pd.DataFrame or float): A float representing the power usage for constant power. Otherwise,
                                                    pass in a DataFrame with the power used at x_min in the future
            optimization_method (str): Optimization Method. Defaults to basic
            moer_data_override (pd.DataFrame): Pass in a generated moer DataFrame.
        Returns:
            pd.DataFrame: DataFrame representing the usage plan
        """
>>>>>>> 33420b37
        OPT_INTERVAL = 5
        MAX_PREDICTION_HOURS = 72
        def is_tz_aware(dt):
            return dt.tzinfo is not None and dt.tzinfo.utcoffset(dt) is not None
        assert is_tz_aware(usage_window_start), "Start time is not tz-aware"
        assert is_tz_aware(usage_window_end), "End time is not tz-aware"
        # Perform these checks if we are using live data
        if moer_data_override is None:
            datetime_now = datetime.now(UTC)
            assert usage_window_end > datetime_now, "Error, Window end is before current datetime"
            assert usage_window_end - datetime_now < timedelta(hours = MAX_PREDICTION_HOURS), "End time is too far in the future"
        assert optimization_method in ("baseline", "simple", "sophisticated","auto"), "Unsupported optimization method:" + optimization_method

        if moer_data_override is None:
            forecast_df = self.get_forecast_pandas(region=region, signal_type="co2_moer", horizon_hours = MAX_PREDICTION_HOURS)
        else:
            forecast_df = moer_data_override.copy()
        forecast_df = forecast_df.set_index("point_time")
        forecast_df.index = pd.to_datetime(forecast_df.index)

        relevant_forecast_df = forecast_df[usage_window_start:usage_window_end]
        relevant_forecast_df = relevant_forecast_df.rename(columns={"value":"pred_moer"})
        result_df = relevant_forecast_df[["pred_moer"]]
        moer_values = relevant_forecast_df["pred_moer"].values

        m = moer.Moer(
            mu = moer_values, 
            isDiagonal = True,
            sig2 = 0.0,
        )

        model = optCharger.OptCharger(
            fixedChargeRate = 1,
        )

        total_charge_units = usage_time_required_minutes // OPT_INTERVAL
        if optimization_method == "sophisticated":
            # Give a buffer time equal to the uncertainty
            buffer_time = usage_time_uncertainty_minutes
            buffer_periods = int(math.ceil(buffer_time / OPT_INTERVAL))
            # TODO: Check if there is any off-by-1 error here
            buffer_enforce_time = max(total_charge_units, len(moer_values) - buffer_periods)
            constraints = {buffer_enforce_time:(total_charge_units, None)}
        else:
            constraints = {}

        if type(usage_power_kw) in (int, float):
            # Convert to the MWh used in an optimization interval
            # expressed as a function to meet the parameter requirements for OptC function
            emission_multiplier_fn = lambda sc,ec:float(usage_power_kw) * 0.001 * OPT_INTERVAL / 60.0
        else:
            usage_power_kw["time_step"] = usage_power_kw["time"] / OPT_INTERVAL
            usage_power_kw_new_index = pd.DataFrame(index=list([float(x) for x in range(total_charge_units+1)]))
            usage_power_kw = pd.merge_asof(usage_power_kw_new_index, usage_power_kw.set_index("time_step"),
                                            left_index=True, right_index=True,
                                            direction="backward", allow_exact_matches=True)
            def emission_multiplier_fn(sc: float, ec: float) -> float:
                """
<<<<<<< HEAD
                Calculate the energy used for a given time range in the charging schedule.

                This gives us the MWh used per OPT_INTERVAL.
=======
                Calculate the emission multiplier for a given time range.

                This function computes the average power consumption in kilowatts (kW) for a specified
                time range, converts it to megawatts (MW), and applies a time unit conversion factor.
>>>>>>> 33420b37

                Parameters:
                -----------
                sc : float
<<<<<<< HEAD
                    Start of the time range (in optimizer time units).
                ec : float
                    End of the time range (in optimizer time units).
=======
                    Start of the time range (in some time unit, presumably hours or minutes).
                ec : float
                    End of the time range (in the same time unit as sc).
>>>>>>> 33420b37

                Returns:
                --------
                float
<<<<<<< HEAD
                    Energy used for a given time range

=======
                    The calculated emission multiplier value.

                Notes:
                ------
                - The function uses a global or class variable 'usage_power_kw', which is expected to be
                a pandas DataFrame or Series with a 'power_kw' column.
                - 'OPT_INTERVAL' is assumed to be a constant defined elsewhere, representing an optimization
                interval in minutes.
                - The calculation includes a small offset (1e-12) to handle potential floating-point precision issues.

                The calculation steps are:
                1. Calculate mean power in kW for the given time range.
                2. Convert kW to MW by multiplying by 0.001.
                3. Apply time unit conversion using OPT_INTERVAL / 60.0.

                Example:
                --------
                >>> emission_multiplier_fn(0, 1)
                0.00625  # Assuming mean power of 75 kW and OPT_INTERVAL of 5 minutes
>>>>>>> 33420b37
                """
                value = usage_power_kw[sc:max(sc, ec-1e-12)]["power_kw"].mean() * 0.001 * OPT_INTERVAL / 60.0
                return value

        model.fit(
            totalCharge = total_charge_units,
            totalTime = len(moer_values),
            moer = m,
            emission_multiplier_fn = emission_multiplier_fn,
            constraints = constraints,
            optimization_method = optimization_method
        )

        optimizer_result = model.get_schedule()
        result_df["usage"] = [x * float(OPT_INTERVAL) for x in optimizer_result]
        result_df["emissions_co2e_lb"] = model.get_charging_emissions_over_time()
        result_df["energy_usage_mwh"] = model.get_energy_usage_over_time()

        return result_df


class WattTimeMaps(WattTimeBase):
    def get_maps_json(
        self,
        signal_type: Optional[
            Literal["co2_moer", "co2_aoer", "health_damage"]
        ] = "co2_moer",
    ):
        """
        Retrieves JSON data for the maps API.

        Args:
            signal_type (Optional[str]): The type of signal to retrieve data for.
                Valid options are "co2_moer", "co2_aoer", and "health_damage".
                Defaults to "co2_moer".

        Returns:
            dict: The JSON response from the API.
        """
        if not self._is_token_valid():
            self._login()
        url = "{}/v3/maps".format(self.url_base)
        headers = {"Authorization": "Bearer " + self.token}
        params = {"signal_type": signal_type}
        rsp = requests.get(url, headers=headers, params=params)
        rsp.raise_for_status()
        return rsp.json()<|MERGE_RESOLUTION|>--- conflicted
+++ resolved
@@ -1,5 +1,6 @@
 import os
 import time
+import math
 import math
 from datetime import date, datetime, timedelta
 from functools import cache
@@ -10,6 +11,7 @@
 import requests
 from dateutil.parser import parse
 from pytz import UTC, timezone
+from watttime.optimizer.alg import optCharger, moer
 from watttime.optimizer.alg import optCharger, moer
 
 class WattTimeBase:
@@ -539,25 +541,11 @@
 
 class WattTimeOptimizer(WattTimeForecast):
     """
-<<<<<<< HEAD
     This class inherits from WattTimeForecast, with additional methods to generate
     optimal usage plans for energy consumption based on various parameters and
     constraints.
 
     Additional Methods:
-=======
-    A class that optimizes energy usage based on WattTime forecast data.
-
-    This class inherits from WattTimeForecast and provides methods to generate
-    optimal usage plans for energy consumption based on various parameters and
-    constraints.
-
-    Attributes:
-    -----------
-    Inherits all attributes from WattTimeForecast.
-
-    Methods:
->>>>>>> 33420b37
     --------
     get_optimal_usage_plan(region, usage_window_start, usage_window_end, 
                            usage_time_required_minutes, usage_power_kw, 
@@ -623,23 +611,7 @@
         - It supports various optimization methods and can handle both constant and variable power usage.
         - The resulting plan aims to minimize emissions while meeting the specified energy requirements.
         """
-<<<<<<< HEAD
         
-=======
-        """
-        Args:
-            region (str): The region for which forecast data is requested.
-            usage_window_start (datetime): Start time of the window when we are allowed to consume power.
-            usage_window_end (datetime): End time of the window when we are allowed to consume power.
-            usage_time_required_minutes (float): Usage time required in minutes
-            usage_power_kw (pd.DataFrame or float): A float representing the power usage for constant power. Otherwise,
-                                                    pass in a DataFrame with the power used at x_min in the future
-            optimization_method (str): Optimization Method. Defaults to basic
-            moer_data_override (pd.DataFrame): Pass in a generated moer DataFrame.
-        Returns:
-            pd.DataFrame: DataFrame representing the usage plan
-        """
->>>>>>> 33420b37
         OPT_INTERVAL = 5
         MAX_PREDICTION_HOURS = 72
         def is_tz_aware(dt):
@@ -698,57 +670,22 @@
                                             direction="backward", allow_exact_matches=True)
             def emission_multiplier_fn(sc: float, ec: float) -> float:
                 """
-<<<<<<< HEAD
                 Calculate the energy used for a given time range in the charging schedule.
 
                 This gives us the MWh used per OPT_INTERVAL.
-=======
-                Calculate the emission multiplier for a given time range.
-
-                This function computes the average power consumption in kilowatts (kW) for a specified
-                time range, converts it to megawatts (MW), and applies a time unit conversion factor.
->>>>>>> 33420b37
 
                 Parameters:
                 -----------
                 sc : float
-<<<<<<< HEAD
                     Start of the time range (in optimizer time units).
                 ec : float
                     End of the time range (in optimizer time units).
-=======
-                    Start of the time range (in some time unit, presumably hours or minutes).
-                ec : float
-                    End of the time range (in the same time unit as sc).
->>>>>>> 33420b37
 
                 Returns:
                 --------
                 float
-<<<<<<< HEAD
                     Energy used for a given time range
 
-=======
-                    The calculated emission multiplier value.
-
-                Notes:
-                ------
-                - The function uses a global or class variable 'usage_power_kw', which is expected to be
-                a pandas DataFrame or Series with a 'power_kw' column.
-                - 'OPT_INTERVAL' is assumed to be a constant defined elsewhere, representing an optimization
-                interval in minutes.
-                - The calculation includes a small offset (1e-12) to handle potential floating-point precision issues.
-
-                The calculation steps are:
-                1. Calculate mean power in kW for the given time range.
-                2. Convert kW to MW by multiplying by 0.001.
-                3. Apply time unit conversion using OPT_INTERVAL / 60.0.
-
-                Example:
-                --------
-                >>> emission_multiplier_fn(0, 1)
-                0.00625  # Assuming mean power of 75 kW and OPT_INTERVAL of 5 minutes
->>>>>>> 33420b37
                 """
                 value = usage_power_kw[sc:max(sc, ec-1e-12)]["power_kw"].mean() * 0.001 * OPT_INTERVAL / 60.0
                 return value
