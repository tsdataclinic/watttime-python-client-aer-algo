import os
import time
import math
import math
from datetime import date, datetime, timedelta
from functools import cache
from pathlib import Path
from typing import Any, Dict, List, Literal, Optional, Tuple, Union

import pandas as pd
import requests
from dateutil.parser import parse
from pytz import UTC
from watttime.optimizer.alg import optCharger, moer

class WattTimeBase:
    url_base = "https://api.watttime.org"

    def __init__(self, username: Optional[str] = None, password: Optional[str] = None):
        """
        Initializes a new instance of the class.

        Parameters:
            username (Optional[str]): The username to use for authentication. If not provided, the value will be retrieved from the environment variable "WATTTIME_USER".
            password (Optional[str]): The password to use for authentication. If not provided, the value will be retrieved from the environment variable "WATTTIME_PASSWORD".
        """
        self.username = username or os.getenv("WATTTIME_USER")
        self.password = password or os.getenv("WATTTIME_PASSWORD")
        self.token = None
        self.token_valid_until = None

    def _login(self):
        """
        Login to the WattTime API, which provides a JWT valid for 30 minutes

        Raises:
            Exception: If the login fails and the credentials are incorrect.
        """

        url = f"{self.url_base}/login"
        rsp = requests.get(
            url,
            auth=requests.auth.HTTPBasicAuth(self.username, self.password),
            timeout=20,
        )
        rsp.raise_for_status()
        self.token = rsp.json().get("token", None)
        self.token_valid_until = datetime.now() + timedelta(minutes=30)
        if not self.token:
            raise Exception("failed to log in, double check your credentials")

    def _is_token_valid(self) -> bool:
        if not self.token_valid_until:
            return False
        return self.token_valid_until > datetime.now()

    def _parse_dates(
        self, start: Union[str, datetime], end: Union[str, datetime]
    ) -> Tuple[datetime, datetime]:
        """
        Parse the given start and end dates.

        Args:
            start (Union[str, datetime]): The start date to parse. It can be either a string or a datetime object.
            end (Union[str, datetime]): The end date to parse. It can be either a string or a datetime object.

        Returns:
            Tuple[datetime, datetime]: A tuple containing the parsed start and end dates as datetime objects.
        """
        if isinstance(start, str):
            start = parse(start)
        if isinstance(end, str):
            end = parse(end)

        if start.tzinfo:
            start = start.astimezone(UTC)
        else:
            start = start.replace(tzinfo=UTC)

        if end.tzinfo:
            end = end.astimezone(UTC)
        else:
            end = end.replace(tzinfo=UTC)

        return start, end

    def _get_chunks(
        self, start: datetime, end: datetime, chunk_size: timedelta = timedelta(days=30)
    ) -> List[Tuple[datetime, datetime]]:
        """
        Generate a list of tuples representing chunks of time within a given time range.

        Args:
            start (datetime): The start datetime of the time range.
            end (datetime): The end datetime of the time range.
            chunk_size (timedelta, optional): The size of each chunk. Defaults to timedelta(days=30).

        Returns:
            List[Tuple[datetime, datetime]]: A list of tuples representing the chunks of time.
        """
        chunks = []
        while start < end:
            chunk_end = min(end, start + chunk_size)
            chunks.append((start, chunk_end))
            start = chunk_end

        # API response is inclusive, avoid overlap in chunks
        chunks = [(s, e - timedelta(minutes=5)) for s, e in chunks[0:-1]] + [chunks[-1]]
        return chunks

    def register(self, email: str, organization: Optional[str] = None) -> None:
        """
        Register a user with the given email and organization.

        Parameters:
            email (str): The email of the user.
            organization (Optional[str], optional): The organization the user belongs to. Defaults to None.

        Returns:
            None: An error will be raised if registration was unsuccessful.
        """

        url = f"{self.url_base}/register"
        params = {
            "username": self.username,
            "password": self.password,
            "email": email,
            "org": organization,
        }

        rsp = requests.post(url, json=params, timeout=20)
        rsp.raise_for_status()
        print(
            f"Successfully registered {self.username}, please check {email} for a verification email"
        )

    @cache
    def region_from_loc(
        self,
        latitude: Union[str, float],
        longitude: Union[str, float],
        signal_type: Optional[
            Literal["co2_moer", "co2_aoer", "health_damage"]
        ] = "co2_moer",
    ) -> Dict[str, str]:
        """
        Retrieve the region information based on the given latitude and longitude.

        Args:
            latitude (Union[str, float]): The latitude of the location.
            longitude (Union[str, float]): The longitude of the location.
            signal_type (Optional[Literal["co2_moer", "co2_aoer", "health_damage"]], optional):
                The type of signal to be used for the region classification.
                Defaults to "co2_moer".

        Returns:
            Dict[str, str]: A dictionary containing the region information with keys "region" and "region_full_name".
        """
        if not self._is_token_valid():
            self._login()
        url = f"{self.url_base}/v3/region-from-loc"
        headers = {"Authorization": "Bearer " + self.token}
        params = {
            "latitude": str(latitude),
            "longitude": str(longitude),
            "signal_type": signal_type,
        }
        rsp = requests.get(url, headers=headers, params=params)
        rsp.raise_for_status()
        return rsp.json()


class WattTimeHistorical(WattTimeBase):
    def get_historical_jsons(
        self,
        start: Union[str, datetime],
        end: Union[str, datetime],
        region: str,
        signal_type: Optional[
            Literal["co2_moer", "co2_aoer", "health_damage"]
        ] = "co2_moer",
        model: Optional[Union[str, date]] = None,
    ) -> List[dict]:
        """
OP        Base function to scrape historical data, returning a list of .json responses.

        Args:
            start (datetime): inclusive start, with a UTC timezone.
            end (datetime): inclusive end, with a UTC timezone.
            region (str): string, accessible through the /my-access endpoint, or use the free region (CAISO_NORTH)
            signal_type (str, optional): one of ['co2_moer', 'co2_aoer', 'health_damage']. Defaults to "co2_moer".
            model (Optional[Union[str, date]], optional): Optionally provide a model, used for versioning models.
                Defaults to None.

        Raises:
            Exception: Scraping failed for some reason

        Returns:
            List[dict]: A list of dictionary representations of the .json response object
        """
        if not self._is_token_valid():
            self._login()
        url = "{}/v3/historical".format(self.url_base)
        headers = {"Authorization": "Bearer " + self.token}
        responses = []
        params = {"region": region, "signal_type": signal_type}

        start, end = self._parse_dates(start, end)
        chunks = self._get_chunks(start, end)

        # No model will default to the most recent model version available
        if model is not None:
            params["model"] = model

        for c in chunks:
            params["start"], params["end"] = c
            rsp = requests.get(url, headers=headers, params=params)
            try:
                rsp.raise_for_status()
                j = rsp.json()
                responses.append(j)
            except Exception as e:
                raise Exception(
                    f"\nAPI Response Error: {rsp.status_code}, {rsp.text} [{rsp.headers.get('x-request-id')}]"
                )

            if len(j["meta"]["warnings"]):
                print("\n", "Warnings Returned:", params, j["meta"])

        # the API should not let this happen, but ensure for sanity
        unique_models = set([r["meta"]["model"]["date"] for r in responses])
        chosen_model = model or max(unique_models)
        if len(unique_models) > 1:
            responses = [
                r for r in responses if r["meta"]["model"]["date"] == chosen_model
            ]

        return responses

    def get_historical_pandas(
        self,
        start: Union[str, datetime],
        end: Union[str, datetime],
        region: str,
        signal_type: Optional[
            Literal["co2_moer", "co2_aoer", "health_damage"]
        ] = "co2_moer",
        model: Optional[Union[str, date]] = None,
        include_meta: bool = False,
    ):
        """
        Return a pd.DataFrame with point_time, and values.

        Args:
            See .get_hist_jsons() for shared arguments.
            include_meta (bool, optional): adds additional columns to the output dataframe,
                containing the metadata information. Note that metadata is returned for each API response,
                not for each point_time.

        Returns:
            pd.DataFrame: _description_
        """
        responses = self.get_historical_jsons(start, end, region, signal_type, model)
        df = pd.json_normalize(
            responses, record_path="data", meta=["meta"] if include_meta else []
        )

        df["point_time"] = pd.to_datetime(df["point_time"])

        return df

    def get_historical_csv(
        self,
        start: Union[str, datetime],
        end: Union[str, datetime],
        region: str,
        signal_type: Optional[
            Literal["co2_moer", "co2_aoer", "health_damage"]
        ] = "co2_moer",
        model: Optional[Union[str, date]] = None,
    ):
        """
        Retrieves historical data from a specified start date to an end date and saves it as a CSV file.
        CSV naming scheme is like "CAISO_NORTH_co2_moer_2022-01-01_2022-01-07.csv"

        Args:
            start (Union[str, datetime]): The start date for retrieving historical data. It can be a string in the format "YYYY-MM-DD" or a datetime object.
            end (Union[str, datetime]): The end date for retrieving historical data. It can be a string in the format "YYYY-MM-DD" or a datetime object.
            region (str): The region for which historical data is requested.
            signal_type (Optional[Literal["co2_moer", "co2_aoer", "health_damage"]]): The type of signal for which historical data is requested. Default is "co2_moer".
            model (Optional[Union[str, date]]): The date of the model for which historical data is requested. It can be a string in the format "YYYY-MM-DD" or a date object. Default is None.

        Returns:
            None, results are saved to a csv file in the user's home directory.
        """
        df = self.get_historical_pandas(start, end, region, signal_type, model)

        out_dir = Path.home() / "watttime_historical_csvs"
        out_dir.mkdir(exist_ok=True)

        start, end = self._parse_dates(start, end)
        fp = out_dir / f"{region}_{signal_type}_{start.date()}_{end.date()}.csv"
        df.to_csv(fp, index=False)
        print(f"file written to {fp}")


class WattTimeMyAccess(WattTimeBase):
    def get_access_json(self) -> Dict:
        """
        Retrieves the my-access/ JSON from the API, which provides information on
        the signal_types, regions, endpoints, and models that you have access to.

        Returns:
            Dict: The access JSON as a dictionary.

        Raises:
            Exception: If the token is not valid.
        """
        if not self._is_token_valid():
            self._login()
        url = "{}/v3/my-access".format(self.url_base)
        headers = {"Authorization": "Bearer " + self.token}
        rsp = requests.get(url, headers=headers)
        rsp.raise_for_status()
        return rsp.json()

    def get_access_pandas(self) -> pd.DataFrame:
        """
        Retrieves my-access data from a JSON source and returns it as a pandas DataFrame.

        Returns:
            pd.DataFrame: A DataFrame containing access data with the following columns:
                - signal_type: The type of signal.
                - region: The abbreviation of the region.
                - region_name: The full name of the region.
                - endpoint: The endpoint.
                - model: The date identifier of the model.
                - Any additional columns from the model_dict.
        """
        j = self.get_access_json()
        out = []
        for sig_dict in j["signal_types"]:
            for reg_dict in sig_dict["regions"]:
                for end_dict in reg_dict["endpoints"]:
                    for model_dict in end_dict["models"]:
                        out.append(
                            {
                                "signal_type": sig_dict["signal_type"],
                                "region": reg_dict["region"],
                                "region_name": reg_dict["region_full_name"],
                                "endpoint": end_dict["endpoint"],
                                **model_dict,
                            }
                        )

        out = pd.DataFrame(out)
        out = out.assign(
            data_start=pd.to_datetime(out["data_start"]),
            train_start=pd.to_datetime(out["train_start"]),
            train_end=pd.to_datetime(out["train_end"]),
        )

        return out


class WattTimeForecast(WattTimeBase):
    def get_forecast_json(
        self,
        region: str,
        signal_type: Optional[
            Literal["co2_moer", "co2_aoer", "health_damage"]
        ] = "co2_moer",
        model: Optional[Union[str, date]] = None,
        horizon_hours: int = 24,
    ) -> Dict:
        """
        Retrieves the most recent forecast data in JSON format based on the given region, signal type, and model date.
        This endpoint does not accept start and end as parameters, it only returns the most recent data!
        To access historical data, use the /v3/forecast/historical endpoint.
        https://docs.watttime.org/#tag/GET-Forecast/operation/get_historical_forecast_v3_forecast_historical_get

        Args:
            region (str): The region for which forecast data is requested.
            signal_type (str, optional): The type of signal to retrieve forecast data for. Defaults to "co2_moer".
                Valid options are "co2_moer", "co2_aoer", and "health_damage".
            model (str or date, optional): The date of the model version to use for the forecast data.
                If not provided, the most recent model version will be used.
            horizon_hours (int, optional): The number of hours to forecast. Defaults to 24. Minimum of 0 provides a "nowcast" created with the forecast, maximum of 72.

        Returns:
            List[dict]: A list of dictionaries representing the forecast data in JSON format.
        """
        if not self._is_token_valid():
            self._login()
        params = {
            "region": region,
            "signal_type": signal_type,
            "horizon_hours": horizon_hours,
        }

        # No model will default to the most recent model version available
        if model is not None:
            params["model"] = model

        url = "{}/v3/forecast".format(self.url_base)
        headers = {"Authorization": "Bearer " + self.token}
        rsp = requests.get(url, headers=headers, params=params)
        rsp.raise_for_status()
        return rsp.json()

    def get_forecast_pandas(
        self,
        region: str,
        signal_type: Optional[
            Literal["co2_moer", "co2_aoer", "health_damage"]
        ] = "co2_moer",
        model: Optional[Union[str, date]] = None,
        include_meta: bool = False,
        horizon_hours: int = 24,
    ) -> pd.DataFrame:
        """
        Return a pd.DataFrame with point_time, and values.

        Args:
            See .get_forecast_json() for shared arguments.
            include_meta (bool, optional): adds additional columns to the output dataframe,
                containing the metadata information. Note that metadata is returned for each API response,
                not for each point_time.

        Returns:
            pd.DataFrame: _description_
        """
        j = self.get_forecast_json(region, signal_type, model, horizon_hours)
        return pd.json_normalize(
            j, record_path="data", meta=["meta"] if include_meta else []
        )

    def get_historical_forecast_json(
        self,
        start: Union[str, datetime],
        end: Union[str, datetime],
        region: str,
        signal_type: Optional[
            Literal["co2_moer", "co2_aoer", "health_damage"]
        ] = "co2_moer",
        model: Optional[Union[str, date]] = None,
        horizon_hours: int = 24,
    ) -> List[Dict[str, Any]]:
        """
        Retrieves the historical forecast data from the API as a list of dictionaries.

        Args:
            start (Union[str, datetime]): The start date of the historical forecast. Can be a string or a datetime object.
            end (Union[str, datetime]): The end date of the historical forecast. Can be a string or a datetime object.
            region (str): The region for which to retrieve the forecast data.
            signal_type (Optional[Literal["co2_moer", "co2_aoer", "health_damage"]]): The type of signal to retrieve. Defaults to "co2_moer".
            model (Optional[Union[str, date]]): The date of the model version to use. Defaults to None.
            horizon_hours (int, optional): The number of hours to forecast. Defaults to 24. Minimum of 0 provides a "nowcast" created with the forecast, maximum of 72.

        Returns:
            List[Dict[str, Any]]: A list of dictionaries representing the forecast data.

        Raises:
            Exception: If there is an API response error.
        """
        if not self._is_token_valid():
            self._login()
        url = "{}/v3/forecast/historical".format(self.url_base)
        headers = {"Authorization": "Bearer " + self.token}
        responses = []
        params = {
            "region": region,
            "signal_type": signal_type,
            "horizon_hours": horizon_hours,
        }

        start, end = self._parse_dates(start, end)
        chunks = self._get_chunks(start, end, chunk_size=timedelta(days=1))

        # No model will default to the most recent model version available
        if model is not None:
            params["model"] = model

        for c in chunks:
            params["start"], params["end"] = c
            rsp = requests.get(url, headers=headers, params=params)
            try:
                rsp.raise_for_status()
                j = rsp.json()
                responses.append(j)
            except Exception as e:
                raise Exception(
                    f"\nAPI Response Error: {rsp.status_code}, {rsp.text} [{rsp.headers.get('x-request-id')}]"
                )

            if len(j["meta"]["warnings"]):
                print("\n", "Warnings Returned:", params, j["meta"])
            time.sleep(1)  # avoid rate limit

        return responses

    def get_historical_forecast_pandas(
        self,
        start: Union[str, datetime],
        end: Union[str, datetime],
        region: str,
        signal_type: Optional[
            Literal["co2_moer", "co2_aoer", "health_damage"]
        ] = "co2_moer",
        model: Optional[Union[str, date]] = None,
        horizon_hours: int = 24,
    ) -> pd.DataFrame:
        """
        Retrieves the historical forecast data as a pandas DataFrame.

        Args:
            start (Union[str, datetime]): The start date or datetime for the historical forecast.
            end (Union[str, datetime]): The end date or datetime for the historical forecast.
            region (str): The region for which the historical forecast data is retrieved.
            signal_type (Optional[Literal["co2_moer", "co2_aoer", "health_damage"]], optional):
                The type of signal for the historical forecast data. Defaults to "co2_moer".
            model (Optional[Union[str, date]], optional): The model date for the historical forecast data. Defaults to None.
            horizon_hours (int, optional): The number of hours to forecast. Defaults to 24. Minimum of 0 provides a "nowcast" created with the forecast, maximum of 72.

        Returns:
            pd.DataFrame: A pandas DataFrame containing the historical forecast data.
        """
        json_list = self.get_historical_forecast_json(
            start, end, region, signal_type, model, horizon_hours
        )
        out = pd.DataFrame()
        for json in json_list:
            for entry in json["data"]:
                _df = pd.json_normalize(entry, record_path=["forecast"])
                _df = _df.assign(generated_at=pd.to_datetime(entry["generated_at"]))
                out = pd.concat([out, _df])
        return out


class WattTimeOptimizer(WattTimeForecast):
    """
    This class inherits from WattTimeForecast, with additional methods to generate
    optimal usage plans for energy consumption based on various parameters and
    constraints.

    Additional Methods:
    --------
    get_optimal_usage_plan(region, usage_window_start, usage_window_end,
                           usage_time_required_minutes, usage_power_kw,
                           usage_time_uncertainty_minutes, optimization_method,
                           moer_data_override)
        Generates an optimal usage plan for energy consumption.
    """
<<<<<<< HEAD
=======
    
>>>>>>> 648bc92e
    OPT_INTERVAL = 5
    MAX_PREDICTION_HOURS = 72

    def get_optimal_usage_plan(
        self,
        region: str,
        usage_window_start: datetime,
        usage_window_end: datetime,
        usage_time_required_minutes: float,
        usage_power_kw: Union[int, float, pd.DataFrame],
        usage_time_uncertainty_minutes: Optional[float] = 0,        
        charge_per_interval: list = [],
        use_all_intervals: bool = True,
        optimization_method: Optional[
            Literal["baseline", "simple", "sophisticated", "auto"]
        ] = "baseline",
        moer_data_override: Optional[pd.DataFrame] = None,
        constraints: dict = {}
    ) -> pd.DataFrame:
        """
        Generates an optimal usage plan for energy consumption based on given parameters.

        This method calculates the most efficient energy usage schedule within a specified
        time window, considering factors such as regional data, power requirements, and
        optimization methods.

        Parameters:
        -----------
        region : str
            The region for which forecast data is requested.
        usage_window_start : datetime
            Start time of the window when power consumption is allowed.
        usage_window_end : datetime
            End time of the window when power consumption is allowed.
        usage_time_required_minutes : float
            Required usage time in minutes.
        usage_power_kw : Union[int, float, pd.DataFrame]
            Power usage in kilowatts. Can be a constant value or a DataFrame for variable power.
        usage_time_uncertainty_minutes : Optional[float], default=0
            Uncertainty in usage time, in minutes.
        charge_per_interval : list, default=[]
            The minimium and maximum (inclusive) charging amount per interval. If int instead of tuple, interpret as both min and max.
        use_all_intervals : Optional[bool], default=False
            If true, use all intervals provided by charge_per_interval; if false, can use the first few intervals and skip the rest. 
        optimization_method : Optional[Literal["baseline", "simple", "sophisticated", "auto"]], default="baseline"
            The method used for optimization.
        moer_data_override : Optional[pd.DataFrame], default=None
            Pre-generated MOER (Marginal Operating Emissions Rate) DataFrame, if available.
        constraints : Optional[dict], default={}
            Constraints (?)

        Returns:
        --------
        pd.DataFrame
            A DataFrame representing the optimal usage plan, including columns for
            predicted MOER, usage, CO2 emissions, and energy usage.

        Raises:
        -------
        AssertionError
            If input parameters do not meet specified conditions (e.g., timezone awareness,
            valid time ranges, supported optimization methods).

        Notes:
        ------
        - The method uses WattTime forecast data unless overridden by moer_data_override.
        - It supports various optimization methods and can handle both constant and variable power usage.
        - The resulting plan aims to minimize emissions while meeting the specified energy requirements.
        """

        def is_tz_aware(dt):
            return dt.tzinfo is not None and dt.tzinfo.utcoffset(dt) is not None
        def min_to_unit(x,floor=True):
            if x: 
                if floor: 
                    return x//self.OPT_INTERVAL
                else: 
                    return int(math.ceil(x/self.OPT_INTERVAL))
            return x      

        assert is_tz_aware(usage_window_start), "Start time is not tz-aware"
        assert is_tz_aware(usage_window_end), "End time is not tz-aware"
        # Perform these checks if we are using live data
        if moer_data_override is None:
            datetime_now = datetime.now(UTC)
            assert (
                usage_window_end > datetime_now
            ), "Error, Window end is before current datetime"
            assert usage_window_end - datetime_now < timedelta(
                hours=self.MAX_PREDICTION_HOURS
            ), "End time is too far in the future"
        assert optimization_method in ("baseline", "simple", "sophisticated", "auto"), (
            "Unsupported optimization method:" + optimization_method
        )

        if moer_data_override is None:
            forecast_df = self.get_forecast_pandas(
                region=region,
                signal_type="co2_moer",
                horizon_hours=self.MAX_PREDICTION_HOURS,
            )
        else:
            forecast_df = moer_data_override.copy()
        forecast_df = forecast_df.set_index("point_time")
        forecast_df.index = pd.to_datetime(forecast_df.index)

        relevant_forecast_df = forecast_df[usage_window_start:usage_window_end]
        relevant_forecast_df = relevant_forecast_df.rename(
            columns={"value": "pred_moer"}
        )
        result_df = relevant_forecast_df[["pred_moer"]]
        moer_values = relevant_forecast_df["pred_moer"].values

        m = moer.Moer(
            mu=moer_values
        )

        model = optCharger.OptCharger()

        total_charge_units = min_to_unit(usage_time_required_minutes)
        if optimization_method == "sophisticated":
            # Give a buffer time equal to the uncertainty
            buffer_time = usage_time_uncertainty_minutes
            buffer_periods = min_to_unit(buffer_time, False) if buffer_time else 0
            # TODO: Check if there is any off-by-1 error here
            buffer_enforce_time = max(
                total_charge_units, len(moer_values) - buffer_periods
            )
            constraints.update({buffer_enforce_time: (total_charge_units, None)})

        if type(usage_power_kw) in (int, float):
            # Convert to the MWh used in an optimization interval
            # expressed as a function to meet the parameter requirements for OptC function
            emission_multiplier_fn = (
                lambda sc, ec: float(usage_power_kw) * 0.001 * self.OPT_INTERVAL / 60.0
            )
        else:
            usage_power_kw["time_step"] = usage_power_kw["time"] / self.OPT_INTERVAL
            usage_power_kw_new_index = pd.DataFrame(
                index=list([float(x) for x in range(total_charge_units + 1)])
            )
            usage_power_kw = pd.merge_asof(
                usage_power_kw_new_index,
                usage_power_kw.set_index("time_step"),
                left_index=True,
                right_index=True,
                direction="backward",
                allow_exact_matches=True,
            )

            def emission_multiplier_fn(sc: float, ec: float) -> float:
                """
                Calculate the energy used for a given time range in the charging schedule.

                This gives us the MWh used per OPT_INTERVAL.

                Parameters:
                -----------
                sc : float
                    Start of the time range (in optimizer time units).
                ec : float
                    End of the time range (in optimizer time units).

                Returns:
                --------
                float
                    Energy used for a given time range

                """
                value = (
                    usage_power_kw[sc : max(sc, ec - 1e-12)]["power_kw"].mean()
                    * 0.001
                    * self.OPT_INTERVAL
                    / 60.0
                )
                return value
        
        if charge_per_interval is not None: 
            converted_charge_per_interval = []
            for c in charge_per_interval: 
                if isinstance(c,int): 
                    converted_charge_per_interval.append(min_to_unit(c))
                else: 
                    assert(len(c)==2)
                    converted_charge_per_interval.append((min_to_unit(c[0],False) if c[0] else 0,min_to_unit(c[1]) if c[1] else min_to_unit(usage_time_required_minutes)))
            print("Charge per interval:", converted_charge_per_interval)
                
        model.fit(
            totalCharge=total_charge_units,
            totalTime=len(moer_values),
            moer=m,
            constraints=constraints,
            charge_per_interval=converted_charge_per_interval,
            use_all_intervals=use_all_intervals,
            emission_multiplier_fn=emission_multiplier_fn,
            optimization_method=optimization_method,
        )

        optimizer_result = model.get_schedule()
        result_df["usage"] = [x * float(self.OPT_INTERVAL) for x in optimizer_result]
        result_df["emissions_co2e_lb"] = model.get_charging_emissions_over_time()
        result_df["energy_usage_mwh"] = model.get_energy_usage_over_time()

        return result_df


class WattTimeMaps(WattTimeBase):
    def get_maps_json(
        self,
        signal_type: Optional[
            Literal["co2_moer", "co2_aoer", "health_damage"]
        ] = "co2_moer",
    ):
        """
        Retrieves JSON data for the maps API.

        Args:
            signal_type (Optional[str]): The type of signal to retrieve data for.
                Valid options are "co2_moer", "co2_aoer", and "health_damage".
                Defaults to "co2_moer".

        Returns:
            dict: The JSON response from the API.
        """
        if not self._is_token_valid():
            self._login()
        url = "{}/v3/maps".format(self.url_base)
        headers = {"Authorization": "Bearer " + self.token}
        params = {"signal_type": signal_type}
        rsp = requests.get(url, headers=headers, params=params)
        rsp.raise_for_status()
        return rsp.json()<|MERGE_RESOLUTION|>--- conflicted
+++ resolved
@@ -551,10 +551,7 @@
                            moer_data_override)
         Generates an optimal usage plan for energy consumption.
     """
-<<<<<<< HEAD
-=======
     
->>>>>>> 648bc92e
     OPT_INTERVAL = 5
     MAX_PREDICTION_HOURS = 72
 
